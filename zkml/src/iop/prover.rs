--- conflicted
+++ resolved
@@ -232,10 +232,7 @@
             })
     }
 
-<<<<<<< HEAD
-    #[tracing::instrument(name = "Prover::prove_pooling", skip_all, level = "debug")]
-=======
->>>>>>> 57b9dd49
+
     #[timed::timed_instrument(level = "debug")]
     fn prove_pooling(
         &mut self,

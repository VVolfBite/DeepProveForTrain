--- conflicted
+++ resolved
@@ -70,16 +70,9 @@
         }
         let (quantized_model, mut md) = self.scaling_strategy.quantize(float_model)?;
         md.float_model = kept_float;
-<<<<<<< HEAD
-        // let padded_model = pad_model(quantized_model)?;
-        let padded_model = quantized_model;
+         let padded_model = pad_model(quantized_model)?;
+        //let padded_model = quantized_model;
         Ok((padded_model, md))
-=======
-        let padded_model = pad_model(quantized_model)?;
-        //let padded_model = quantized_model;
-        Ok((padded_model,md))
-
->>>>>>> 882e5047
     }
 }
 // Supported operators
@@ -502,22 +495,11 @@
                 // let dims = weight.dims(); // save the shape of the filter to compute the output shape
 
                 // this is the non fft'd convolution layer
-<<<<<<< HEAD
-                let layer = Layer::SchoolBookConvolution(Convolution {
-                    filter: weights,
-                    bias: bias,
-                });
-                // let layer = Layer::Convolution(Convolution::new_raw(
-                //    weights,
-                //    bias,
-                //));
-=======
                 //let layer = Layer::SchoolBookConvolution(Convolution { filter: weights, bias: bias });
                 let layer = Layer::Convolution(Convolution::new_raw(
                     weights,
                     bias,
                 ));
->>>>>>> 882e5047
                 // let layer = Layer::SchoolBookConvolution(Convolution::new(weight, _bias));
 
                 layers.push(layer);

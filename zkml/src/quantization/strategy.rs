<<<<<<< HEAD
use crate::{
    quantization::{
        BIT_LEN,
        metadata::{MetadataBuilder, ModelMetadata},
    },
    tensor::Number,
};
=======
use crate::{quantization::{
    metadata::{MetadataBuilder, ModelMetadata}, BIT_LEN
}, tensor::Number};
>>>>>>> 4ee45a85
use std::collections::HashMap;

use crate::{
    Element, Tensor,
    layers::{Layer, requant::Requant},
    model::Model,
    quantization,
};
use anyhow::{Result, ensure};
use ark_std::rand;
use itertools::Itertools;
use statrs::statistics::{Data, Max, Min, OrderStatistics};
use tracing::debug;

use super::ScalingFactor;

/// Trait for quantizing a float-based model into a quantized model. The current implementation
/// simply looks at the absolute maximum value of the model and uses that as the scaling factor
/// to quantize the model, one scaling factor per layer.
pub trait ScalingStrategy: std::fmt::Debug {
    fn quantize(&self, model: Model<f32>) -> Result<(Model<Element>, ModelMetadata)>;
    fn name(&self) -> String;
}

/// Quantization strategy that observes the inference of the model with different inputs and uses the
/// min/max values of the output to determine the output scaling factor of each layer that needs
/// requantization afterwards.
#[derive(Debug)]
pub struct InferenceObserver {
    inputs: Vec<Vec<f32>>,
}

impl InferenceObserver {
    pub fn new_with_representative_input(inputs: Vec<Vec<f32>>) -> Self {
        Self { inputs }
    }
    pub fn new() -> Self {
        Self { inputs: vec![] }
    }
}

const INPUT_TRACKING_ID: usize = 10_000;
impl ScalingStrategy for InferenceObserver {
    fn name(&self) -> String {
        format!("inference [{},{}]", *quantization::MIN, *quantization::MAX)
    }
    fn quantize(&self, model: Model<f32>) -> Result<(Model<Element>, ModelMetadata)> {
        let mut tracker = InferenceTracker::new();
        let input_shape = model.input_shape();
        let input_not_padded_shape = model.input_not_padded();
        let inputs = if self.inputs.is_empty() {
            let size = input_not_padded_shape.iter().product();
<<<<<<< HEAD
            (0..10)
                .map(|_| {
                    (0..size)
                        .map(|_| <f32 as Number>::random(&mut rand::thread_rng()))
                        .collect_vec()
                })
                .collect_vec()
=======
            (0..10).map(|_| (0..size).map(|_| <f32 as Number>::random(&mut rand::thread_rng())).collect_vec()).collect_vec()
>>>>>>> 4ee45a85
        } else {
            self.inputs.clone()
        };
        // 1. Run the inference multiple times with different inputs
        // TODO: integrate that within model.rs in a more elegant way with inference step - currently problematic
        // because of the generics and FFT requirement to take a field
        for (i, input) in inputs.iter().enumerate() {
            // let input_tensor = model.load_input_flat(input.clone());
            let input_tensor = Tensor::new(model.input_not_padded.clone(), input.clone());
            // ensure!(
            //    model.input_shape() == input_tensor.get_shape(),
            //    "input shape mismatch: expected {:?}, got {:?}",
            //    model.input_shape(),
            //    input_tensor.get_shape()
            //);
            let mut last_output = input_tensor;
            tracker.track(INPUT_TRACKING_ID, last_output.clone());
            for (id, layer) in model.layers.iter().enumerate() {
                debug!(
                    "Inference Observer: inference run #{}: running layer {}",
                    i,
                    layer.describe()
                );
                last_output = layer.run(&last_output);
                tracker.track(id, last_output.clone());
            }
        }
        let mut md = MetadataBuilder::new();
        // 2. get the scaling factor of the input
        let (input_min, input_max) = tracker.distribution_info(INPUT_TRACKING_ID);
        let input_scaling =
            ScalingFactor::from_absolute_max(input_min.abs().max(input_max.abs()), None);
        md.set_input_scaling(input_scaling);
        let mut last_input_scaling = input_scaling.clone();
        // 2. Create the requant layers from the infered data
        let quantized_layers = model
            .layers
            .into_iter()
            .enumerate()
            .map(|(id, layer)| {
                match layer {
                    Layer::Dense(dense) => {
                        let model_scaling =
                            ScalingFactor::from_absolute_max(dense.max_abs_weight(), None);
                        let (min, max) = tracker.distribution_info(id);
                        let output_scaling =
                            ScalingFactor::from_absolute_max(min.abs().max(max.abs()), None);
                        let bias_scaling = Some(&{
                            // bias has to be quantized over integers with double bit length
                            let min_quantized = -(1 << (2 * (*BIT_LEN) - 1)) + 1;
                            let max_quantized = (1 << (2 * (*BIT_LEN) - 1)) - 1;
                            ScalingFactor::from_scale(
                                last_input_scaling.scale() * model_scaling.scale(),
                                Some((min_quantized, max_quantized)),
                            )
                        });
                        let bias_scaling = None;
                        // println!("InferenceObserver: DENSE {} layer model max weight abs {:?}", id, dense.max_abs_weight());
                        // println!("InferenceObserver: DENSE {} layer output range [{:?}, {:?}]", id, min,max);
                        // println!("InferenceObserver: DENSE {} layer scales: input {:?}, model {:?}, bias {:?}, output {:?} -> scale {:?}", id, last_input_scaling.scale(), model_scaling.scale(), bias_scaling.scale(), output_scaling.scale(), scale);
                        let shift = last_input_scaling.shift(&model_scaling, &output_scaling);
                        let quantized_dense = dense.quantize(&model_scaling, bias_scaling);
                        let (quantized_min, _quantized_max) =
                            quantized_dense.output_range(*quantization::MIN, *quantization::MAX);
                        let requant = Requant::new(quantized_min.abs() as usize, shift);
                        // let scale = last_input_scaling.m(&model_scaling, &output_scaling);
                        // requant.set_test_multiplier(scale);
                        md.set_layers_scaling(id, output_scaling);
                        last_input_scaling = output_scaling;
                        vec![Layer::Dense(quantized_dense), Layer::Requant(requant)]
                    }
                    Layer::Convolution(conv) => {
                        let model_scaling =
                            ScalingFactor::from_absolute_max(conv.max_abs_weight(), None);
                        let (min, max) = tracker.distribution_info(id);
                        let output_scaling =
                            ScalingFactor::from_absolute_max(min.abs().max(max.abs()), None);
                        let bias_scaling = {
                            // bias has to be quantized over integers with double bit length
                            let min_quantized = -(1 << (2 * (*BIT_LEN) - 1)) + 1;
                            let max_quantized = (1 << (2 * (*BIT_LEN) - 1)) - 1;
                            ScalingFactor::from_scale(
                                last_input_scaling.scale() * model_scaling.scale(),
                                Some((min_quantized, max_quantized)),
                            )
                        };
                        // println!("InferenceObserver: CONV {} layer model max weight abs {:?}", id, conv.max_abs_weight());
                        // println!("InferenceObserver: CONV {} layer output range [{:?}, {:?}]", id, min,max);
                        // println!("InferenceObserver: CONV {} layer scales: input {:?}, model {:?}, bias {:?}, output {:?} -> scale {:?}", id, last_input_scaling.scale(), model_scaling.scale(), bias_scaling.scale(), output_scaling.scale(), scale);
                        let quantized_conv = conv.quantize(&model_scaling, Some(&bias_scaling));
                        let shift = last_input_scaling.shift(&model_scaling, &output_scaling);
                        let (quantized_min, _quantized_max) =
                            quantized_conv.output_range(*quantization::MIN, *quantization::MAX);
                        md.set_layers_scaling(id, output_scaling);
                        let mut requant = Requant::new(quantized_min.abs() as usize, shift);
<<<<<<< HEAD
                        // let scale = last_input_scaling.scale() * model_scaling.scale()
                        //  / output_scaling.scale();
                        // requant.set_test_multiplier(scale);
=======
                        //let scale = last_input_scaling.scale() * model_scaling.scale()
                        //  / output_scaling.scale();
                        //requant.set_test_multiplier(scale);
>>>>>>> 4ee45a85
                        last_input_scaling = output_scaling;
                        vec![Layer::Convolution(quantized_conv), Layer::Requant(requant)]
                    }
                    // Layer::Activation(Activation::Relu(r)) => {
                    //    let max_abs = last_input_scaling.max;
                    //    // HERE we use the half of the real span but still symmetric in the quantized space
                    //    last_input_scaling = ScalingFactor::from_span(0.0, max_abs);
                    //    vec![Layer::Activation(Activation::Relu(r))]
                    //}
                    a => {
                        return vec![a.quantize(
                            &last_input_scaling,
                            None, // no scaling factor for bias needed for this layer
                        )];
                    }
                }
            })
            .flatten()
            .collect::<Vec<_>>();
        Ok((
            Model::<Element>::new_from(quantized_layers, input_not_padded_shape, input_shape),
            md.build(),
        ))
    }
}

struct InferenceTracker {
    /// For each layer of interest, we track all the outputs of that layer
    data: HashMap<usize, Vec<f64>>,
}

impl InferenceTracker {
    fn new() -> Self {
        Self {
            data: HashMap::new(),
        }
    }
    fn track(&mut self, layer_index: usize, output: Tensor<f32>) {
        self.data
            .entry(layer_index)
            .or_insert(Vec::new())
            .extend(output.get_data().iter().map(|x| *x as f64));
    }

    /// Returns the 0.05 and 0.95 quantiles of the distribution of the output values of the layer.
    fn distribution_info(&self, layer_index: usize) -> (f32, f32) {
<<<<<<< HEAD
        let mut d: Data<Vec<f64>> = Data::new(
            self.data
                .get(&layer_index)
                .expect(&format!("No data for layer {:?}", layer_index))
                .clone(),
        );
=======
        let mut d: Data<Vec<f64>> = Data::new(self.data.get(&layer_index).expect(&format!("No data for layer {:?}",layer_index)).clone());
>>>>>>> 4ee45a85
        let min = d.percentile(5) as f32;
        let max = d.percentile(95) as f32;
        assert!(min <= max);
        //(min, max)
        (d.min() as f32, d.max() as f32)
        // let mean = d.mean().unwrap();
        // let std_dev = d.std_dev().unwrap();
        // let upper_bound = mean + 3.0 * std_dev;
        // let lower_bound = mean - 3.0 * std_dev;
        //(lower_bound as f32, upper_bound as f32)
    }
}

#[derive(Debug)]
pub struct AbsoluteMax(Option<Vec<f32>>);

impl AbsoluteMax {
    pub fn new_with_representative_input(input: Vec<f32>) -> Self {
        Self(Some(input))
    }
    pub fn new() -> Self {
        Self(None)
    }
}
impl ScalingStrategy for AbsoluteMax {
    fn name(&self) -> String {
        "absolute_max".to_string()
    }
    fn quantize(&self, model: Model<f32>) -> Result<(Model<Element>, ModelMetadata)> {
        let mut last_input_scaling_factor = if let Some(ref input) = self.0 {
            let input_tensor = model.load_input_flat(input.clone());
            ensure!(
                model.input_shape() == input_tensor.get_shape(),
                "input shape mismatch: expected {:?}, got {:?}",
                model.input_shape(),
                input_tensor.get_shape()
            );
            ScalingFactor::from_absolute_max(input_tensor.max_abs_output(), None)
        } else {
            ScalingFactor::default()
        };
        let mut md = MetadataBuilder::new();
        md.set_input_scaling(last_input_scaling_factor.clone());
        let input_shape = model.input_shape();
        let input_not_padded_shape = model.input_not_padded();
        let quantized_layers = model
            .layers
            .into_iter()
            .enumerate()
            .flat_map(|(id,l)| {
                // If a layer requires a requantization step the current layer, this method returns the
                // next layer, e.g. requantization layer, as well as the scaling factor of the output. This is
                // given to the next layer as input scaling factor.
                match l {
                    Layer::Dense(d) => {
                        let max_weight = d.max_abs_weight();
                        let model_scaling = ScalingFactor::from_absolute_max(max_weight, None);
                        //let (min_output,max_output) = d.output_range(-last_input_scaling_factor.abs_max,last_input_scaling_factor.abs_max);
                        let bias_scaling = Some({
                            // bias has to be quantized over integers with double bit length
                            let min_quantized = -(1 << (2*(*BIT_LEN) - 1)) + 1;
                            let max_quantized = (1 << (2*(*BIT_LEN) - 1)) - 1;
                            ScalingFactor::from_scale(
                                last_input_scaling_factor.scale() * model_scaling.scale(),
                                Some((min_quantized, max_quantized))
                            )
                        });
                        let bias_scaling = None;
                        let quantized_dense= d.quantize(&model_scaling, bias_scaling);
                        let (quant_min_output,_quant_max_output) = quantized_dense.output_range(*quantization::MIN,*quantization::MAX);
                        //let abs_max = min_output.abs().max(max_output.abs());
                        //let output_scaling = ScalingFactor::new(abs_max);
                        // TODO: remove this is broken
                        let output_scaling = ScalingFactor::default();
                        last_input_scaling_factor = output_scaling;
                        md.set_layers_scaling(id, output_scaling);
                        let shift = last_input_scaling_factor.shift(&model_scaling, &output_scaling);
                        println!("Scaling: AbsoluteMax: DENSE max_weight {:?}, max_output: {:?} - adding requant", max_weight, 1.0);
                        let requant = Requant::new( quant_min_output.abs() as usize, shift);
                        vec![Layer::Dense(quantized_dense), Layer::Requant(requant)]

                    }
                    Layer::Convolution(d) => {
                        let max_weight = d.max_abs_weight();
                        let model_scaling = ScalingFactor::from_absolute_max(max_weight, None);
                        //let (min_output,max_output) = d.output_range(-last_input_scaling_factor.abs_max,last_input_scaling_factor.abs_max);
                        let bias_scaling = {
                            // bias has to be quantized over integers with double bit length
                            let min_quantized = -(1 << (2*(*BIT_LEN) - 1)) + 1;
                            let max_quantized = (1 << (2*(*BIT_LEN) - 1)) - 1;
                            ScalingFactor::from_scale(
                                last_input_scaling_factor.scale() * model_scaling.scale(),
                                Some((min_quantized, max_quantized))
                            )
                        };
                        let bias_scaling = None;
                        let quantized_conv= d.quantize(&model_scaling, bias_scaling);
                        let (quant_min_output,_quant_max_output) = quantized_conv.output_range(*quantization::MIN,*quantization::MAX);
                        //let abs_max = min_output.abs().max(max_output.abs());
                        //let output_scaling = ScalingFactor::new(abs_max);
                        // TODO: remove this is broken
                        let output_scaling = ScalingFactor::default();
<<<<<<< HEAD
=======
                        
>>>>>>> 4ee45a85
                        md.set_layers_scaling(id, output_scaling);
                        let shift = last_input_scaling_factor.shift(&model_scaling, &output_scaling);
                        last_input_scaling_factor = output_scaling;
                        println!("Scaling: AbsoluteMax: CONV max_weight {:?}, max_output: {:?} - adding requant", max_weight, 1.0);
                        let requant = Requant::new(quant_min_output.abs() as usize, shift);
                        vec![Layer::Convolution(quantized_conv), Layer::Requant(requant)]
                    }
                    a => return vec![a.quantize(
                        &last_input_scaling_factor,
                        None // no scaling factor for bias needed for this layer
                    )],
                }
            })
            .collect::<Vec<Layer<Element>>>();
        Ok((
            Model::<Element>::new_from(quantized_layers, input_not_padded_shape, input_shape),
            md.build(),
        ))
    }
}<|MERGE_RESOLUTION|>--- conflicted
+++ resolved
@@ -1,4 +1,3 @@
-<<<<<<< HEAD
 use crate::{
     quantization::{
         BIT_LEN,
@@ -6,11 +5,6 @@
     },
     tensor::Number,
 };
-=======
-use crate::{quantization::{
-    metadata::{MetadataBuilder, ModelMetadata}, BIT_LEN
-}, tensor::Number};
->>>>>>> 4ee45a85
 use std::collections::HashMap;
 
 use crate::{
@@ -63,7 +57,6 @@
         let input_not_padded_shape = model.input_not_padded();
         let inputs = if self.inputs.is_empty() {
             let size = input_not_padded_shape.iter().product();
-<<<<<<< HEAD
             (0..10)
                 .map(|_| {
                     (0..size)
@@ -71,9 +64,6 @@
                         .collect_vec()
                 })
                 .collect_vec()
-=======
-            (0..10).map(|_| (0..size).map(|_| <f32 as Number>::random(&mut rand::thread_rng())).collect_vec()).collect_vec()
->>>>>>> 4ee45a85
         } else {
             self.inputs.clone()
         };
@@ -121,7 +111,7 @@
                         let (min, max) = tracker.distribution_info(id);
                         let output_scaling =
                             ScalingFactor::from_absolute_max(min.abs().max(max.abs()), None);
-                        let bias_scaling = Some(&{
+                        let _bias_scaling = Some(&{
                             // bias has to be quantized over integers with double bit length
                             let min_quantized = -(1 << (2 * (*BIT_LEN) - 1)) + 1;
                             let max_quantized = (1 << (2 * (*BIT_LEN) - 1)) - 1;
@@ -151,7 +141,7 @@
                         let (min, max) = tracker.distribution_info(id);
                         let output_scaling =
                             ScalingFactor::from_absolute_max(min.abs().max(max.abs()), None);
-                        let bias_scaling = {
+                        let _bias_scaling = {
                             // bias has to be quantized over integers with double bit length
                             let min_quantized = -(1 << (2 * (*BIT_LEN) - 1)) + 1;
                             let max_quantized = (1 << (2 * (*BIT_LEN) - 1)) - 1;
@@ -160,24 +150,19 @@
                                 Some((min_quantized, max_quantized)),
                             )
                         };
+                        let bias_scaling = None;
                         // println!("InferenceObserver: CONV {} layer model max weight abs {:?}", id, conv.max_abs_weight());
                         // println!("InferenceObserver: CONV {} layer output range [{:?}, {:?}]", id, min,max);
                         // println!("InferenceObserver: CONV {} layer scales: input {:?}, model {:?}, bias {:?}, output {:?} -> scale {:?}", id, last_input_scaling.scale(), model_scaling.scale(), bias_scaling.scale(), output_scaling.scale(), scale);
-                        let quantized_conv = conv.quantize(&model_scaling, Some(&bias_scaling));
+                        let quantized_conv = conv.quantize(&model_scaling, bias_scaling);
                         let shift = last_input_scaling.shift(&model_scaling, &output_scaling);
                         let (quantized_min, _quantized_max) =
                             quantized_conv.output_range(*quantization::MIN, *quantization::MAX);
                         md.set_layers_scaling(id, output_scaling);
-                        let mut requant = Requant::new(quantized_min.abs() as usize, shift);
-<<<<<<< HEAD
+                        let requant = Requant::new(quantized_min.abs() as usize, shift);
                         // let scale = last_input_scaling.scale() * model_scaling.scale()
                         //  / output_scaling.scale();
                         // requant.set_test_multiplier(scale);
-=======
-                        //let scale = last_input_scaling.scale() * model_scaling.scale()
-                        //  / output_scaling.scale();
-                        //requant.set_test_multiplier(scale);
->>>>>>> 4ee45a85
                         last_input_scaling = output_scaling;
                         vec![Layer::Convolution(quantized_conv), Layer::Requant(requant)]
                     }
@@ -224,16 +209,12 @@
 
     /// Returns the 0.05 and 0.95 quantiles of the distribution of the output values of the layer.
     fn distribution_info(&self, layer_index: usize) -> (f32, f32) {
-<<<<<<< HEAD
         let mut d: Data<Vec<f64>> = Data::new(
             self.data
                 .get(&layer_index)
                 .expect(&format!("No data for layer {:?}", layer_index))
                 .clone(),
         );
-=======
-        let mut d: Data<Vec<f64>> = Data::new(self.data.get(&layer_index).expect(&format!("No data for layer {:?}",layer_index)).clone());
->>>>>>> 4ee45a85
         let min = d.percentile(5) as f32;
         let max = d.percentile(95) as f32;
         assert!(min <= max);
@@ -292,7 +273,7 @@
                         let max_weight = d.max_abs_weight();
                         let model_scaling = ScalingFactor::from_absolute_max(max_weight, None);
                         //let (min_output,max_output) = d.output_range(-last_input_scaling_factor.abs_max,last_input_scaling_factor.abs_max);
-                        let bias_scaling = Some({
+                        let _bias_scaling = Some({
                             // bias has to be quantized over integers with double bit length
                             let min_quantized = -(1 << (2*(*BIT_LEN) - 1)) + 1;
                             let max_quantized = (1 << (2*(*BIT_LEN) - 1)) - 1;
@@ -320,7 +301,7 @@
                         let max_weight = d.max_abs_weight();
                         let model_scaling = ScalingFactor::from_absolute_max(max_weight, None);
                         //let (min_output,max_output) = d.output_range(-last_input_scaling_factor.abs_max,last_input_scaling_factor.abs_max);
-                        let bias_scaling = {
+                        let _bias_scaling = {
                             // bias has to be quantized over integers with double bit length
                             let min_quantized = -(1 << (2*(*BIT_LEN) - 1)) + 1;
                             let max_quantized = (1 << (2*(*BIT_LEN) - 1)) - 1;
@@ -336,10 +317,6 @@
                         //let output_scaling = ScalingFactor::new(abs_max);
                         // TODO: remove this is broken
                         let output_scaling = ScalingFactor::default();
-<<<<<<< HEAD
-=======
-                        
->>>>>>> 4ee45a85
                         md.set_layers_scaling(id, output_scaling);
                         let shift = last_input_scaling_factor.shift(&model_scaling, &output_scaling);
                         last_input_scaling_factor = output_scaling;

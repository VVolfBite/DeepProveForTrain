use std::marker::PhantomData;

use anyhow::anyhow;
use ark_std::rand::thread_rng;
use ff_ext::ExtensionField;
use gkr::structs::{Circuit, IOPProof};

use multilinear_extensions::mle::{DenseMultilinearExtension, MultilinearExtension};
use serde::{Deserialize, Serialize};
use transcript::Transcript;

use crate::{
    Claim,
    logup::{logup_circuit, prove_logup, verify_logup},
    testing::random_field_vector,
};

type MLE<E> = DenseMultilinearExtension<E>;
#[derive(Debug, Clone, Serialize, Deserialize)]
pub struct Proof<E: ExtensionField> {
    // one commitment per "column" in the lookups
    // lookups_C: Vec<(Commitment<E>,Opening,Claim)>,
    input_column_claims: Vec<Claim<E>>,
    output_column_claims: Vec<Claim<E>>,
    m_claim: Claim<E>,
    gkr_proof: IOPProof<E>,
    output_claim: E,
    // multi_C: Commitment<E>,
}
impl<E: ExtensionField> Proof<E> {
    /// Retireve the claims about the input columns
    pub fn input_column_claims(&self) -> &[Claim<E>] {
        &self.input_column_claims
    }

    /// Retrieve the output column claims
    pub fn output_column_claims(&self) -> &[Claim<E>] {
        &self.output_column_claims
    }

    /// Retrieve the multiplicity poly claim
    pub fn multiplicity_claim(&self) -> &Claim<E> {
        &self.m_claim
    }
}
#[derive(Debug, Clone, Serialize, Deserialize)]
pub struct VerifierClaims<E: ExtensionField> {
    input_claims: Vec<Claim<E>>,
    output_claims: Vec<Claim<E>>,
    multiplicity_claim: Claim<E>,
}

impl<E: ExtensionField> VerifierClaims<E> {
    pub fn input_claims(&self) -> &[Claim<E>] {
        &self.input_claims
    }

    pub fn output_claims(&self) -> &[Claim<E>] {
        &self.output_claims
    }

    pub fn multiplicity_poly_claim(&self) -> &Claim<E> {
        &self.multiplicity_claim
    }
}

<<<<<<< HEAD
pub struct Context<E> {
    _p: PhantomData<E>,
=======
pub struct Context<E: ExtensionField> {
    circuit: Circuit<E>,
    no_input_columns: usize,
    no_output_columns: usize,
}

impl<E: ExtensionField> Context<E> {
    /// Getter for the [`Circuit`]
    pub fn circuit(&self) -> &Circuit<E> {
        &self.circuit
    }

    /// Builds a new context
    pub fn new(
        table_num_vars: usize,
        lookup_num_vars: usize,
        no_input_columns: usize,
        no_output_columns: usize,
    ) -> Self {
        let circuit = logup_circuit::<E>(
            table_num_vars,
            lookup_num_vars,
            no_input_columns + no_output_columns,
        );

        Self {
            circuit,
            no_input_columns,
            no_output_columns,
        }
    }
>>>>>>> 7a4d355f
}

impl<E> Context<E> {
    pub fn new() -> Self {
        Self {
            _p: PhantomData,
        }
    }
}

pub trait LookupProtocol<E: ExtensionField> {
    // lookups has dimension (N,N) in case of two columns
    // with N lookup "op".
    // we must pad lookups MLEs to same dim than table
    // table can come from context
    // e.g table[i].num_vars() == lookups[i].num_vars()
    fn prove<T: Transcript<E>>(
        ctx: &Context<E>,
        table: Vec<MLE<E>>,
        lookups: Vec<MLE<E>>,
        t: &mut T,
    ) -> anyhow::Result<Proof<E>>;

    // commitments to the lookups, one commitment per "column"
<<<<<<< HEAD
    fn verify<T: Transcript<E>>(ctx: &Context<E>, proof: &Proof<E>, t: &mut T) -> anyhow::Result<()>;
=======
    fn verify<T: Transcript<E>>(
        ctx: Context<E>,
        proof: Proof<E>,
        t: &mut T,
    ) -> anyhow::Result<VerifierClaims<E>>;
>>>>>>> 7a4d355f
}

pub struct DummyLookup {}

impl<E: ExtensionField> LookupProtocol<E> for DummyLookup {
    fn prove<T: Transcript<E>>(
        ctx: &Context<E>,
        table: Vec<MLE<E>>,
        lookups: Vec<MLE<E>>,
        t: &mut T,
    ) -> anyhow::Result<Proof<E>> {
        // make sure they have same number of columns
        assert_eq!(table.len(), lookups.len());
<<<<<<< HEAD
        // make sure each column of the table have the same length
        assert_eq!(table.iter().map(|column| column.num_vars()).sum::<usize>(), table[0].num_vars() * table.len());
        // make sure each column of the lookups have the same length
        assert_eq!(lookups.iter().map(|column| column.num_vars()).sum::<usize>(), lookups[0].num_vars() * lookups.len());
        let claims = lookups
=======
        assert!(
            table
                .iter()
                .zip(lookups.iter())
                .all(|(t, l)| t.num_vars() == l.num_vars())
        );

        let input_column_claims = lookups
            .iter()
            .take(ctx.no_input_columns)
            .map(|l| {
                // TODO: to replace via proper lookup protocol output
                let point = random_field_vector(l.num_vars());
                let eval = l.evaluate(&point);
                Claim { point, eval }
            })
            .collect::<Vec<Claim<E>>>();

        let output_column_claims = lookups
>>>>>>> 7a4d355f
            .iter()
            .skip(ctx.no_input_columns)
            .take(ctx.no_output_columns)
            .map(|l| {
                // TODO: to replace via proper lookup protocol output
                let point = random_field_vector(l.num_vars());
                let eval = l.evaluate(&point);
                Claim { point, eval }
            })
            .collect::<Vec<Claim<E>>>();

        let m_claim = Claim {
            point: random_field_vector(table[0].num_vars()),
            eval: E::random(thread_rng()),
        };

        let gkr_proof = IOPProof {
            sumcheck_proofs: vec![],
        };
        let output_claim = E::ONE;
        Ok(Proof {
            gkr_proof,
            output_claim,
            input_column_claims,
            output_column_claims,
            m_claim,
        })
    }
<<<<<<< HEAD

    fn verify<T: Transcript<E>>(ctx: &Context<E>, proof: &Proof<E>, t: &mut T) -> anyhow::Result<()> {
        Ok(())
=======
    fn verify<T: Transcript<E>>(
        ctx: Context<E>,
        proof: Proof<E>,
        t: &mut T,
    ) -> anyhow::Result<VerifierClaims<E>> {
        todo!()
>>>>>>> 7a4d355f
    }
}

pub struct LogUp<E: ExtensionField>(PhantomData<E>);

impl<E: ExtensionField> LookupProtocol<E> for LogUp<E> {
    fn prove<T: Transcript<E>>(
        ctx: &Context<E>,
        table: Vec<MLE<E>>,
        lookups: Vec<MLE<E>>,
        t: &mut T,
    ) -> anyhow::Result<Proof<E>> {
        // Check that table and lookups aren't empty
        if table.is_empty() || lookups.is_empty() {
            return Err(anyhow!("Can't prove a lookup with no table or lookups"));
        }
        // Check we have the same number of columns
        let no_columns = table.len();
        if no_columns != lookups.len() {
            return Err(anyhow!(
                "Table and lookups do not have the same number of columns"
            ));
        }

        // Make sure that the table columns have the same number of variables
        table.windows(2).try_for_each(|window| {
            if window[0].num_vars() == window[1].num_vars() {
                Ok(())
            } else {
                Err(anyhow!(
                    "Not all provided table MLEs have the same number of variables"
                ))
            }
        })?;
        // Make sure that the lookup columns have the same number of variables
        lookups.windows(2).try_for_each(|window| {
            if window[0].num_vars() == window[1].num_vars() {
                Ok(())
            } else {
                Err(anyhow!(
                    "Not all provided lookup MLEs have the same number of variables"
                ))
            }
        })?;

        // Here the `output_claim` is the product of all the denominators in the fractional sumcheck, the verifier checks that this value is non-zero.
        let (gkr_proof, output_claim, multiplicity_poly) =
            prove_logup(&table, &lookups, ctx.circuit(), t)
                .ok_or(anyhow!("Couldn't generate LogUp GKR proof"))?;

        let final_point = &gkr_proof
            .sumcheck_proofs
            .last()
            .unwrap()
            .sumcheck_proof
            .point;

        let input_column_claims = lookups
            .iter()
            .take(ctx.no_input_columns)
            .map(|mle| {
                let eval = mle.evaluate(&final_point[..mle.num_vars()]);
                Claim {
                    point: final_point[..mle.num_vars()].to_vec(),
                    eval,
                }
            })
            .collect::<Vec<Claim<E>>>();

        let output_column_claims = lookups
            .iter()
            .skip(ctx.no_input_columns)
            .take(ctx.no_output_columns)
            .map(|mle| {
                let eval = mle.evaluate(&final_point[..mle.num_vars()]);
                Claim {
                    point: final_point[..mle.num_vars()].to_vec(),
                    eval,
                }
            })
            .collect::<Vec<Claim<E>>>();

        let m_claim = Claim {
            point: final_point[..multiplicity_poly.num_vars()].to_vec(),
            eval: multiplicity_poly.evaluate(&final_point[..multiplicity_poly.num_vars()]),
        };

        Ok(Proof {
            gkr_proof,
            output_claim,
            input_column_claims,
            output_column_claims,
            m_claim,
        })
    }

    fn verify<T: Transcript<E>>(
        ctx: Context<E>,
        proof: Proof<E>,
        t: &mut T,
    ) -> anyhow::Result<VerifierClaims<E>> {
        let Proof {
            gkr_proof,
            output_claim: denominator_product,
            ..
        } = proof;

        let number_table_columns = ctx.no_input_columns + ctx.no_output_columns;
        // Verify the GKR proof, this involves verifying that `denominator_product` is non-zero and outputs claims about
        // the polynomials used in the GKR circuit. these claims will be ordered as table_polys, lookup_polys, multiplicity_poly
        let gkr_claims = verify_logup(denominator_product, gkr_proof, ctx.circuit(), t)
            .map_err(|e| anyhow!("Error verifying GKR: {:?}", e))?;

        let input_claims = gkr_claims.point_and_evals
            [number_table_columns..number_table_columns + ctx.no_input_columns]
            .iter()
            .map(Claim::from)
            .collect::<Vec<Claim<E>>>();
        let output_claims = gkr_claims.point_and_evals
            [number_table_columns + ctx.no_input_columns..2 * number_table_columns]
            .iter()
            .map(Claim::from)
            .collect::<Vec<Claim<E>>>();
        let multiplicity_claim =
            Claim::<E>::from(&gkr_claims.point_and_evals[2 * number_table_columns]);

        Ok(VerifierClaims {
            input_claims,
            output_claims,
            multiplicity_claim,
        })
    }
}<|MERGE_RESOLUTION|>--- conflicted
+++ resolved
@@ -64,10 +64,6 @@
     }
 }
 
-<<<<<<< HEAD
-pub struct Context<E> {
-    _p: PhantomData<E>,
-=======
 pub struct Context<E: ExtensionField> {
     circuit: Circuit<E>,
     no_input_columns: usize,
@@ -99,15 +95,6 @@
             no_output_columns,
         }
     }
->>>>>>> 7a4d355f
-}
-
-impl<E> Context<E> {
-    pub fn new() -> Self {
-        Self {
-            _p: PhantomData,
-        }
-    }
 }
 
 pub trait LookupProtocol<E: ExtensionField> {
@@ -124,97 +111,13 @@
     ) -> anyhow::Result<Proof<E>>;
 
     // commitments to the lookups, one commitment per "column"
-<<<<<<< HEAD
-    fn verify<T: Transcript<E>>(ctx: &Context<E>, proof: &Proof<E>, t: &mut T) -> anyhow::Result<()>;
-=======
     fn verify<T: Transcript<E>>(
         ctx: Context<E>,
         proof: Proof<E>,
         t: &mut T,
     ) -> anyhow::Result<VerifierClaims<E>>;
->>>>>>> 7a4d355f
-}
-
-pub struct DummyLookup {}
-
-impl<E: ExtensionField> LookupProtocol<E> for DummyLookup {
-    fn prove<T: Transcript<E>>(
-        ctx: &Context<E>,
-        table: Vec<MLE<E>>,
-        lookups: Vec<MLE<E>>,
-        t: &mut T,
-    ) -> anyhow::Result<Proof<E>> {
-        // make sure they have same number of columns
-        assert_eq!(table.len(), lookups.len());
-<<<<<<< HEAD
-        // make sure each column of the table have the same length
-        assert_eq!(table.iter().map(|column| column.num_vars()).sum::<usize>(), table[0].num_vars() * table.len());
-        // make sure each column of the lookups have the same length
-        assert_eq!(lookups.iter().map(|column| column.num_vars()).sum::<usize>(), lookups[0].num_vars() * lookups.len());
-        let claims = lookups
-=======
-        assert!(
-            table
-                .iter()
-                .zip(lookups.iter())
-                .all(|(t, l)| t.num_vars() == l.num_vars())
-        );
-
-        let input_column_claims = lookups
-            .iter()
-            .take(ctx.no_input_columns)
-            .map(|l| {
-                // TODO: to replace via proper lookup protocol output
-                let point = random_field_vector(l.num_vars());
-                let eval = l.evaluate(&point);
-                Claim { point, eval }
-            })
-            .collect::<Vec<Claim<E>>>();
-
-        let output_column_claims = lookups
->>>>>>> 7a4d355f
-            .iter()
-            .skip(ctx.no_input_columns)
-            .take(ctx.no_output_columns)
-            .map(|l| {
-                // TODO: to replace via proper lookup protocol output
-                let point = random_field_vector(l.num_vars());
-                let eval = l.evaluate(&point);
-                Claim { point, eval }
-            })
-            .collect::<Vec<Claim<E>>>();
-
-        let m_claim = Claim {
-            point: random_field_vector(table[0].num_vars()),
-            eval: E::random(thread_rng()),
-        };
-
-        let gkr_proof = IOPProof {
-            sumcheck_proofs: vec![],
-        };
-        let output_claim = E::ONE;
-        Ok(Proof {
-            gkr_proof,
-            output_claim,
-            input_column_claims,
-            output_column_claims,
-            m_claim,
-        })
-    }
-<<<<<<< HEAD
-
-    fn verify<T: Transcript<E>>(ctx: &Context<E>, proof: &Proof<E>, t: &mut T) -> anyhow::Result<()> {
-        Ok(())
-=======
-    fn verify<T: Transcript<E>>(
-        ctx: Context<E>,
-        proof: Proof<E>,
-        t: &mut T,
-    ) -> anyhow::Result<VerifierClaims<E>> {
-        todo!()
->>>>>>> 7a4d355f
-    }
-}
+}
+
 
 pub struct LogUp<E: ExtensionField>(PhantomData<E>);
 

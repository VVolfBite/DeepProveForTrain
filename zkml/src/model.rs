--- conflicted
+++ resolved
@@ -6,13 +6,8 @@
 use crate::{
     Element,
     activation::{Activation, Relu},
-<<<<<<< HEAD
     quantization::{Fieldizer, Requant, TensorFielder},
     tensor::Tensor,
-=======
-    matrix::Matrix,
-    quantization::{Requant, VecFielder},
->>>>>>> 5c8d668a
 };
 
 // The index of the step, starting from the input layer. (proving is done in the opposite flow)
@@ -61,13 +56,8 @@
             Layer::Dense(ref matrix) => {
                 format!(
                     "Dense: ({},{})",
-<<<<<<< HEAD
                     matrix.nrows_2d(),
                     matrix.ncols_2d(),
-=======
-                    matrix.nrows(),
-                    matrix.ncols(),
->>>>>>> 5c8d668a
                     // matrix.fmt_integer()
                 )
             }
@@ -81,11 +71,7 @@
     }
     /// Prepare the input to return it in the right format expected for the first layer.
     /// for the bias
-<<<<<<< HEAD
     pub fn prepare_input(&self, input: Tensor<Element>) -> Tensor<Element> {
-=======
-    pub fn prepare_input(&self, input: Vec<Element>) -> Vec<Element> {
->>>>>>> 5c8d668a
         match self {
             Layer::Dense(ref matrix) => {
                 if input.get_data().len() == matrix.ncols_2d() {
@@ -93,7 +79,6 @@
                     input
                 } else {
                     // append 1 for the bias factor and pad to right size
-<<<<<<< HEAD
                     let data = input
                         .get_data()
                         .to_vec()
@@ -103,14 +88,6 @@
                         .take(matrix.ncols_2d())
                         .collect_vec();
                     Tensor::new(vec![matrix.ncols_2d()], data)
-=======
-                    input
-                        .into_iter()
-                        .chain(std::iter::once(1))
-                        .chain(std::iter::repeat(0))
-                        .take(matrix.ncols())
-                        .collect_vec()
->>>>>>> 5c8d668a
                 }
             }
             _ => panic!("Layer {:?} should not be a first layer", self.describe()),
